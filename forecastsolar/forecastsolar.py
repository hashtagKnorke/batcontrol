--- conflicted
+++ resolved
@@ -17,41 +17,34 @@
         self.last_update = 0
         self.seconds_between_updates = 900
         self.timezone=timezone
-<<<<<<< HEAD
         self.rate_limit_blackout_window = 0
-=======
         self.delay_evaluation_by_seconds=delay_evaluation_by_seconds
->>>>>>> 234ba837
 
+        
     def get_forecast(self):
         got_error = False
         t0 = time.time()
         dt = t0-self.last_update
         if dt > self.seconds_between_updates:
-<<<<<<< HEAD
             if self.rate_limit_blackout_window < t0:
-                self.get_raw_forecast()
-                self.last_update = t0
+                try:
+                    if self.last_update > 0 and self.delay_evaluation_by_seconds > 0:
+                        sleeptime = random.randrange(0, self.delay_evaluation_by_seconds, 1)
+                        logger.debug(
+                            '[FCSolar] Waiting for %d seconds before requesting new data',
+                            sleeptime)
+                        time.sleep(sleeptime)
+                    self.get_raw_forecast()
+                    self.last_update = t0
+                except Exception as e:
+                    # Catch error here.
+                    # Check cached values below
+                    logger.error('[FCSolar] Error getting forecast: %s', e)
+                    logger.warning('[FCSolar] Using cached values')
+                    got_error = True
             else:
                 remaining_time = self.rate_limit_blackout_window - t0
                 logger.info(f'[FCSolar] Rate limit blackout window in place until {self.rate_limit_blackout_window} (another {remaining_time} seconds)')
-=======
-            try:
-                if self.last_update > 0 and self.delay_evaluation_by_seconds > 0:
-                    sleeptime = random.randrange(0, self.delay_evaluation_by_seconds, 1)
-                    logger.debug(
-                        '[FCSolar] Waiting for %d seconds before requesting new data',
-                        sleeptime)
-                    time.sleep(sleeptime)
-                self.get_raw_forecast()
-                self.last_update = t0
-            except Exception as e:
-                # Catch error here.
-                # Check cached values below
-                logger.error('[FCSolar] Error getting forecast: %s', e)
-                logger.warning('[FCSolar] Using cached values')
-                got_error = True
->>>>>>> 234ba837
         prediction = {}
         for hour in range(48+1):
             prediction[hour] = 0
