--- conflicted
+++ resolved
@@ -1,4 +1,3 @@
-<<<<<<< HEAD
 """
 This module provides an API to publish data from batcontrol to MQTT
 for further processing and visualization.
@@ -36,75 +35,6 @@
 
 The module uses the paho-mqtt library for MQTT communication and numpy for handling arrays.
 """
-
-=======
-# API to publish data from batcontrol to MQTT for further processing+visualization
-#
-#  base_topic : string  # topic to publish to
-#            /status  : online/offline  # is batcontrol running?
-#
-#            /evaluation_intervall : int  # intervall in seconds
-#            /last_evaluation      : int  # timestamp of last evaluation
-#
-#            /mode    : -1 = charge from grid , 0 = avoid discharge , 10 = discharge allowed
-#
-#            /max_capacity : float  # Maximum capacity of battery in Wh
-#
-#            /max_charging_from_grid_limit : float  # Charge limit in 0.1-1
-#            /max_charging_from_grid_limit_percent : float  # Charge limit in %
-#
-#            /always_allow_discharge_limit : float  # Always Discharge limit until 0.1-1
-#            /always_allow_discharge_limit_percent : float  # Always Discharge limit in %
-#            /always_allow_discharge_limit_capacity : float  # Always discharge limit in Wh
-#                                                    (max_capacity * always_allow_discharge_limit)
-#
-#            /charge_rate : float  # Charge rate in W
-#
-#            # Battery values in absoulte values, which might be across multiple batteries.
-#            /max_energy_capacity      : float  # Maximum capacity of battery in Wh
-#            /stored_energy_capacity   : float  # Energy stored in battery in Wh
-#
-#            /reserved_energy_capacity : float  # Estimated energy reserved for discharge in Wh
-#                                                   in the next hours
-#
-#            /SOC                      : float  # State of charge in % calculated from
-#                                                   stored_energy_capacity / max_energy_capacity
-#
-#            /min_price_difference     : float  # Minimum price difference in EUR
-#
-#
-#    Following statistical arrays as JSON Arrays
-#            /FCST/production        # Forecasted production in W
-#            /FCST/consumption       # Forecasted consumption in W
-#            /FCST/prices            # Forecasted price in EUR
-#            /FCST/net_consumption   # Forecasted net consumption in W
-#
-#            Timestamps in unix time
-#            JSON schema:
-#            {
-#                "data" : [
-#                    { "time_start" : int, "value" : float, "time_end" : int },
-#                  ]
-#            }
-#
-# Implemented Input-API:
-#
-#   Values are expected as "string"  and will be converted to the correct type
-#
-#   Changing these values will stop evaluation for one interation.
-#   Make sure the update is fast enough to not miss the next evaluation.
-#
-#    /mode/set        : int  # set mode
-#           -1 = charge from grid ,
-#            0 = avoid discharge ,
-#           10 = discharge allowed
-#    /charge_rate/set : int  # set charge rate in W , sets mode to -1
-#    /always_allow_discharge_limit/set : float  # set always discharge limit in 0.1-1
-#    /max_charging_from_grid_limit/set : float  # set charge limit in NOTin 0-1
-#    /min_price_difference/set : float  # set minimum price difference in EUR
-#
-
->>>>>>> ef312f7a
 import time
 import json
 import logging
@@ -117,14 +47,9 @@
 mqtt_api = None
 
 ## Callbacks go through
-<<<<<<< HEAD
 def on_connect( client, userdata, flags, rc ): # pylint: disable=unused-argument
     """ Callback for MQTT connection to serve /status"""
     logger.info('[MQTT] Connected with result code {rc}')
-=======
-def on_connect( client, userdata, flags, rc ):
-    logger.info(f'[MQTT] Connected with result code {rc}')
->>>>>>> ef312f7a
     # Make public, that we are running.
     client.publish(mqtt_api.base_topic + '/status', 'online', retain=True)
 
@@ -150,11 +75,7 @@
         mqtt_api = self
 
         # TLS , not tested yet
-<<<<<<< HEAD
         if config['tls'] is True:
-=======
-        if config['tls'] == True:
->>>>>>> ef312f7a
             self.client.tls_set(
                 config['tls']['ca_certs'],
                 config['tls']['certfile'],
@@ -169,11 +90,6 @@
 
         self.client.connect(config['broker'], config['port'], 60)
 
-<<<<<<< HEAD
-=======
-        return
-
->>>>>>> ef312f7a
     def wait_ready(self) -> bool:
         """ Wait for MQTT connection to be ready"""
         retry = 30
@@ -188,14 +104,9 @@
 
         return True
 
-<<<<<<< HEAD
     def _handle_message(self, client, userdata, message):  # pylint: disable=unused-argument
         """ Handle and dispatch incoming messages"""
         logger.debug('[MQTT] Received message on %s', message.topic)
-=======
-    def _handle_message(self, client, userdata, message):
-        logger.debug(f'[MQTT] Received message on {message.topic}')
->>>>>>> ef312f7a
         if message.topic in self.callbacks:
             try:
                 self.callbacks[message.topic]['function'](
@@ -216,10 +127,6 @@
         self.callbacks[topic_string] = { 'function' : callback , 'convert' : convert }
         self.client.subscribe(topic_string)
         self.client.message_callback_add(topic_string , self._handle_message)
-<<<<<<< HEAD
-=======
-        return
->>>>>>> ef312f7a
 
     def publish_mode(self, mode:int) -> None:
         """ Publish the mode (charge, lock, discharge) to MQTT
@@ -229,7 +136,6 @@
             self.client.publish(self.base_topic + '/mode', mode)
 
     def publish_charge_rate(self, rate:float) -> None:
-<<<<<<< HEAD
         """ Publish the forced charge rate in W to MQTT
             /charge_rate
         """
@@ -243,22 +149,10 @@
             The length is the same as used in internal arrays.
         """
         if self.client.is_connected():
-=======
-        if self.client.is_connected() == True:
-            self.client.publish(self.base_topic + '/charge_rate', rate)
-        return
-
-    def publish_production(self, production:np.ndarray, timestamp:float) -> None:
-        if self.client.is_connected() == True:
->>>>>>> ef312f7a
             self.client.publish(
                 self.base_topic + '/FCST/production',
                 json.dumps(self._create_forecast(production, timestamp))
             )
-<<<<<<< HEAD
-=======
-        return
->>>>>>> ef312f7a
 
     def _create_forecast(self, forecast:np.ndarray, timestamp:float) -> dict:
         """ Create a forecast JSON object
@@ -266,19 +160,6 @@
         """
         # Take timestamp and reduce it to the first second of the hour
         now = timestamp - (timestamp % 3600)
-<<<<<<< HEAD
-=======
-
-        list = []
-        for h in range(0, len(forecast)):
-            # nächste stunde nach now
-            list.append (
-                { 'time_start' :now + h * 3600,
-                  'value' :   forecast[h],
-                  'time_end' : now -1  + ( h+1) *3600
-                }
-            )
->>>>>>> ef312f7a
 
         data_list = []
         for h, value in enumerate(forecast):
@@ -296,7 +177,6 @@
 
 
     def publish_consumption(self, consumption:np.ndarray, timestamp:float) -> None:
-<<<<<<< HEAD
         """ Publish the consumption to MQTT
             /FCST/consumption
             The value is in W and based of load profile and multiplied with
@@ -304,14 +184,10 @@
             The length is the same as used in internal arrays.
         """
         if self.client.is_connected():
-=======
-        if self.client.is_connected() == True:
->>>>>>> ef312f7a
             self.client.publish(
                 self.base_topic + '/FCST/consumption',
                 json.dumps(self._create_forecast(consumption,timestamp))
             )
-<<<<<<< HEAD
 
     def publish_prices(self, price:np.ndarray ,timestamp:float) -> None:
         """ Publish the prices to MQTT
@@ -319,17 +195,10 @@
             The length is the same as used in internal arrays.
         """
         if self.client.is_connected():
-=======
-        return
-
-    def publish_prices(self, price:np.ndarray ,timestamp:float) -> None:
-        if self.client.is_connected() == True:
->>>>>>> ef312f7a
             self.client.publish(
                 self.base_topic + '/FCST/prices',
                 json.dumps(self._create_forecast(price,timestamp))
             )
-<<<<<<< HEAD
 
     def publish_net_consumption(self, net_consumption:np.ndarray, timestamp:float) -> None:
         """ Publish the net consumption in W to MQTT
@@ -338,17 +207,10 @@
             This is the difference between production and consumption.
         """
         if self.client.is_connected():
-=======
-        return
-
-    def publish_net_consumption(self, net_consumption:np.ndarray, timestamp:float) -> None:
-        if self.client.is_connected() == True:
->>>>>>> ef312f7a
             self.client.publish(
                 self.base_topic + '/FCST/net_consumption',
                 json.dumps(self._create_forecast(net_consumption,timestamp))
             )
-<<<<<<< HEAD
 
     def publish_SOC(self, soc:float) -> None:       # pylint: disable=invalid-name
         """ Publish the state of charge in % to MQTT
@@ -356,14 +218,6 @@
         """
         if self.client.is_connected():
             self.client.publish(self.base_topic + '/SOC', f'{int(soc):03}')
-=======
-        return
-
-    def publish_SOC(self, soc:float) -> None:
-        if self.client.is_connected() == True:
-            self.client.publish(self.base_topic + '/SOC', f'{int(soc):03}')
-        return
->>>>>>> ef312f7a
 
     def publish_stored_energy_capacity(self, stored_energy:float) -> None:
         """ Publish the stored energy capacity in Wh to MQTT
@@ -371,41 +225,26 @@
         """
         if self.client.is_connected():
             self.client.publish(self.base_topic + '/stored_energy_capacity', f'{stored_energy:.1f}')
-<<<<<<< HEAD
 
     def publish_reserved_energy_capacity(self, reserved_energy:float) -> None:
         """ Publish the reserved energy capacity in Wh to MQTT
             /reserved_energy_capacity
         """
         if self.client.is_connected():
-=======
-        return
-
-    def publish_reserved_energy_capacity(self, reserved_energy:float) -> None:
-        if self.client.is_connected() == True:
->>>>>>> ef312f7a
             self.client.publish(
                 self.base_topic + '/reserved_energy_capacity',
                 f'{reserved_energy:.1f}'
             )
-<<<<<<< HEAD
 
     def publish_always_allow_discharge_limit_capacity(self, discharge_limit:float) -> None:
         """ Publish the always discharge limit in Wh to MQTT
             /always_allow_discharge_limit_capacity
         """
         if self.client.is_connected():
-=======
-        return
-
-    def publish_always_allow_discharge_limit_capacity(self, discharge_limit:float) -> None:
-        if self.client.is_connected() == True:
->>>>>>> ef312f7a
             self.client.publish(
                 self.base_topic + '/always_allow_discharge_limit_capacity',
                 f'{discharge_limit:.1f}'
             )
-<<<<<<< HEAD
 
     def publish_always_allow_discharge_limit(self, allow_discharge_limit:float) -> None:
         """ Publish the always discharge limit to MQTT
@@ -413,12 +252,6 @@
             /always_allow_discharge_limit_percent
         """
         if self.client.is_connected():
-=======
-        return
-
-    def publish_always_allow_discharge_limit(self, allow_discharge_limit:float) -> None:
-        if self.client.is_connected() == True:
->>>>>>> ef312f7a
             self.client.publish(
                 self.base_topic + '/always_allow_discharge_limit',
                 f'{allow_discharge_limit:.2f}'
@@ -427,7 +260,6 @@
                 self.base_topic + '/always_allow_discharge_limit_percent',
                 f'{allow_discharge_limit * 100:.0f}'
             )
-<<<<<<< HEAD
 
     def publish_max_charging_from_grid_limit(self, charge_limit:float) -> None:
         """ Publish the maximum charging limit to MQTT
@@ -435,12 +267,6 @@
             /max_charging_from_grid_limit   as digit.
         """
         if self.client.is_connected():
-=======
-        return
-
-    def publish_max_charging_from_grid_limit(self, charge_limit:float) -> None:
-        if self.client.is_connected() == True:
->>>>>>> ef312f7a
             self.client.publish(
                 self.base_topic + '/max_charging_from_grid_limit_percent',
                 f'{charge_limit * 100:.0f}'
@@ -449,44 +275,26 @@
                 self.base_topic + '/max_charging_from_grid_limit',
                 f'{charge_limit:.2f}'
             )
-<<<<<<< HEAD
 
     def publish_min_price_difference(self, min_price_differences:float) -> None:
         """ Publish the minimum price difference to MQTT found in config
             /min_price_differences
         """
         if self.client.is_connected():
-=======
-        return
-
-    def publish_min_price_difference(self, min_price_differences:float) -> None:
-        if self.client.is_connected() == True:
->>>>>>> ef312f7a
             self.client.publish(
                 self.base_topic + '/min_price_differences',
                 f'{min_price_differences:.3f}'
             )
-<<<<<<< HEAD
 
     def publish_max_energy_capacity(self, max_capacity:float) -> None:
         """ Publish the maximum energy capacity to MQTT
             /max_energy_capacity
         """
         if self.client.is_connected():
-=======
-        return
-
-    def publish_max_energy_capacity(self, max_capacity:float) -> None:
-        if self.client.is_connected() == True:
->>>>>>> ef312f7a
             self.client.publish(
                 self.base_topic + '/max_energy_capacity',
                 f'{max_capacity:.1f}'
             )
-<<<<<<< HEAD
-=======
-        return
->>>>>>> ef312f7a
 
     def publish_evaluation_intervall(self, intervall:int) -> None:
         """ Publish the evaluation intervall to MQTT
@@ -494,10 +302,6 @@
         """
         if self.client.is_connected():
             self.client.publish(self.base_topic + '/evaluation_intervall', f'{intervall:.0f}')
-<<<<<<< HEAD
-=======
-        return
->>>>>>> ef312f7a
 
     def publish_last_evaluation_time(self, timestamp:float) -> None:
         """ Publish the last evaluation timestamp to MQTT
@@ -506,13 +310,8 @@
         """
         if self.client.is_connected():
             self.client.publish(self.base_topic + '/last_evaluation', f'{timestamp:.0f}')
-<<<<<<< HEAD
-
-=======
-        return
 
     # For depended APIs like the Fronius Inverter classes, which is not directly batcontrol.
->>>>>>> ef312f7a
     def generic_publish(self, topic:str, value:str) -> None:
         """ Publish a generic value to a topic
             For depended APIs like the Fronius Inverter classes, which is not directly batcontrol.
