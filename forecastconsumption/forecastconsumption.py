--- conflicted
+++ resolved
@@ -44,7 +44,6 @@
         scaling_factor = annual_consumption/annual_consumption_load_profile
         return scaling_factor
 
-
     def load_data_file(self, datafile):
         df = pd.read_csv(datafile)
         df['timestamp'] = df['timestamp'].map(
@@ -70,18 +69,9 @@
             if math.isnan(energy):
                 energy = df['energy'].median()
             prediction[h]=energy*self.scaling_factor
-<<<<<<< HEAD
-
-        logger.debug(f'[FC Cons] predicting consumption {prediction}')
-        return prediction
-
-=======
-        
         logger.debug('[FC Cons] predicting consumption: %s', np.array(list(prediction.values())).round(1))
         return prediction
 
-    
->>>>>>> f1f8ea36
     def get_annual_value(self):
         self.dataframe['energy'].sum()*8760/2016/1000
 
