
"""
This module provides the EvccApi class for interacting with an
EVCC (Electric Vehicle Charging Controller) via MQTT.
"""
import time
import re
import logging
import paho.mqtt.client as mqtt

logger = logging.getLogger('__main__')
logger.info('[EVCC] loading module')

class EvccApi():
    """
    A class to interact with the EVCC (Electric Vehicle Charging Controller) via MQTT.

    Attributes:
        config (dict): Configuration dictionary containing MQTT broker details, topics.
        evcc_is_online (bool): Internal state indicating if EVCC is online.
        evcc_is_charging (bool): Internal state indicating if EVCC is charging.
        block_function (function): Function to be called to block/unblock Battery.
        topic_status (str): MQTT topic for EVCC status messages.
        topic_loadpoint (str): MQTT topic for EVCC loadpoint messages.
        client (mqtt.Client): MQTT client instance.

    Methods:
        __init__(config: dict):
            Initializes the EvccApi instance with the given configuration.

        wait_ready() -> bool:
            Waits until the MQTT client is connected to the broker.

        register_block_function(function):
            Registers a function to be called to block/unblock charging.

        set_evcc_online(online: bool):
            Sets the EVCC online status and handles state changes.

        set_evcc_charging(charging: bool):
            Sets the EVCC charging status and handles state changes.

        handle_status_messages(message):
            Handles incoming status messages from the MQTT broker.

        handle_charging_message(message):
            Handles incoming charging messages from the MQTT broker.

        _handle_message(client, userdata, message):
            Internal callback function to handle incoming MQTT messages.
    """
    def __init__(self, config:dict):
        self.config=config

        # internal state
        self.evcc_is_online = False
        self.evcc_is_charging = False

        self.evcc_loadpoint_status = {}

        self.block_function = None

        self.topic_status = config['status_topic']
        self.list_topics_loadpoint = []

        if isinstance(config['loadpoint_topic'], str):
            self.list_topics_loadpoint.append(config['loadpoint_topic'])
        elif isinstance(config['loadpoint_topic'], list):
            self.list_topics_loadpoint = config['loadpoint_topic']
        else:
            logger.error('[EVCC] Invalid loadpoint_topic type')

        self.client = mqtt.Client()
        if 'logger' in config and config['logger'] is True:
            self.client.enable_logger(logger)

        if 'username' in config and 'password' in config:
            self.client.username_pw_set(config['username'], config['password'])

        # TLS , not tested yet
        if config['tls'] is True:
            self.client.tls_set(
                config['tls']['ca_certs'],
                config['tls']['certfile'],
                config['tls']['keyfile'],
                cert_reqs=config['tls']['cert_reqs'],
                tls_version=config['tls']['tls_version'],
                ciphers=config['tls']['ciphers']
            )

        self.client.loop_start()
        self.client.connect(config['broker'], config['port'], 60)
        self.client.on_connect = self.on_connect

        self.wait_ready()
        # Register callback functions, survives reconnects
        self.client.message_callback_add(self.topic_status, self._handle_message)
<<<<<<< HEAD
        self.client.message_callback_add(self.topic_loadpoint, self._handle_message)
=======
        for topic in self.list_topics_loadpoint:
            self.__store_loadpoint_status(topic, False)
            self.client.message_callback_add(topic, self._handle_message)
>>>>>>> 0978bc6f

    def on_connect(self, client, userdata, flags, rc): # pylint: disable=unused-argument
        """ Callback function for MQTT on_connect """
        logger.info('[EVCC] Connected to MQTT Broker with result code %s', rc)
        # Subscribe to status and loadpoint(s)
        self.client.subscribe(self.topic_status)
<<<<<<< HEAD
        self.client.subscribe(self.topic_loadpoint)
=======
        for topic in self.list_topics_loadpoint:
            logger.info('[EVCC] Subscribing to %s', topic)
            self.client.subscribe(topic)
>>>>>>> 0978bc6f

    def wait_ready(self) -> bool:
        """ Wait until the MQTT client is connected to the broker """
        retry = 30
        # Check if we are connected and wait for it
        while self.client.is_connected() is False:
            retry -= 1
            if retry == 0:
                logger.error('[EVCC] Could not connect to MQTT Broker')
                return False
            logger.info('[EVCC] Waiting for connection')
            time.sleep(1)
        return True

    def register_block_function(self, function):
        """ Register a function to be called to block/unblock battery while charging """
        self.block_function = function

    def set_evcc_online(self, online:bool):
        """ Set the EVCC online status and handle state changes.
            If the EVCC goes offline while charging, we remove an existing block.
        """
        if self.evcc_is_online != online:
            if online is False:
                logger.error('[EVCC] EVCC went offline')
                if self.evcc_is_charging is True:
                    # We remove the block, that we set to not end endless in block mode
                    logger.error('[EVCC] EVCC was charging, remove block')
                    self.evcc_is_charging = False
                    self.block_function(False)
                    self.__reset_loadpoint_status()
            else:
                logger.info('[EVCC] EVCC is online')
            self.evcc_is_online = online

    def set_evcc_charging(self, charging:bool):
        """ Set the EVCC charging status and handle state changes """
        if self.evcc_is_charging != charging:
            if charging is True:
                # We set the block, so we do not discharge the battery
                logger.info('[EVCC] EVCC is charging, set block')
                self.evcc_is_charging = True
                self.block_function(True)
            else:
                logger.info('[EVCC] EVCC is not charging, remove block')
                self.evcc_is_charging = False
                self.block_function(False)
        self.evcc_is_charging = charging

    def __store_loadpoint_status(self, topic:str, is_charging:bool):
        """ Store the loadpoint status """
        send_info = False
        if topic not in self.evcc_loadpoint_status:
            self.evcc_loadpoint_status[topic] = is_charging
            send_info = True
        if self.evcc_loadpoint_status[topic] != is_charging:
            self.evcc_loadpoint_status[topic] = is_charging
            send_info = True
        # Send info if status changed
        if send_info is True:
            if is_charging is False:
                logger.info('[EVCC] Loadpoint %s is not charging.', topic)
            else:
                logger.info('[EVCC] Loadpoint %s is charging.', topic)


    def __reset_loadpoint_status(self):
        """ Reset the loadpoint status """
        for topic in self.list_topics_loadpoint:
            self.evcc_loadpoint_status[topic] = False

    def handle_status_messages(self, message):
        """ Handle incoming status messages from the MQTT broker """
        if message.payload == b'online':
            self.set_evcc_online(True)
        elif message.payload == b'offline':
            self.set_evcc_online(False)

    def handle_charging_message(self, message):
        """ Handle incoming charging messages from the MQTT broker """
        if re.match(b'true', message.payload, re.IGNORECASE):
            self.__store_loadpoint_status(message.topic, True)
        elif re.match(b'false', message.payload, re.IGNORECASE):
            self.__store_loadpoint_status(message.topic, False)

        self.evaluate_charging_status()

    def evaluate_charging_status(self):
        """ Go through the loadpoints and check if one is charging """
        for _, is_charging in self.evcc_loadpoint_status.items():
            if is_charging is True:
                self.set_evcc_charging(True)
                return
        self.set_evcc_charging(False)

    def _handle_message(self, client, userdata, message): # pylint: disable=unused-argument
        """ Message dispatching function """
        logger.debug('[EVCC] Received message on %s', message.topic)
        if message.topic == self.config['status_topic']:
            self.handle_status_messages(message)
        # Check if message.topic is in self.list_topics_loadpoint
        elif message.topic in self.list_topics_loadpoint:
            self.handle_charging_message(message)
        else:
            logger.warning('[EVCC] No callback registered for %s', message.topic)<|MERGE_RESOLUTION|>--- conflicted
+++ resolved
@@ -95,26 +95,18 @@
         self.wait_ready()
         # Register callback functions, survives reconnects
         self.client.message_callback_add(self.topic_status, self._handle_message)
-<<<<<<< HEAD
-        self.client.message_callback_add(self.topic_loadpoint, self._handle_message)
-=======
         for topic in self.list_topics_loadpoint:
             self.__store_loadpoint_status(topic, False)
             self.client.message_callback_add(topic, self._handle_message)
->>>>>>> 0978bc6f
 
     def on_connect(self, client, userdata, flags, rc): # pylint: disable=unused-argument
         """ Callback function for MQTT on_connect """
         logger.info('[EVCC] Connected to MQTT Broker with result code %s', rc)
         # Subscribe to status and loadpoint(s)
         self.client.subscribe(self.topic_status)
-<<<<<<< HEAD
-        self.client.subscribe(self.topic_loadpoint)
-=======
         for topic in self.list_topics_loadpoint:
             logger.info('[EVCC] Subscribing to %s', topic)
             self.client.subscribe(topic)
->>>>>>> 0978bc6f
 
     def wait_ready(self) -> bool:
         """ Wait until the MQTT client is connected to the broker """
